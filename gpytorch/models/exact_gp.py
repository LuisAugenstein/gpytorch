--- conflicted
+++ resolved
@@ -55,21 +55,14 @@
     def __init__(self, train_inputs, train_targets, likelihood):
         if train_inputs is not None and torch.is_tensor(train_inputs):
             train_inputs = (train_inputs,)
-        if train_inputs is not None and not all(
-            torch.is_tensor(train_input) for train_input in train_inputs
-        ):
-            raise RuntimeError(
-                "Train inputs must be a tensor, or a list/tuple of tensors."
-            )
+        if train_inputs is not None and not all(torch.is_tensor(train_input) for train_input in train_inputs):
+            raise RuntimeError("Train inputs must be a tensor, or a list/tuple of tensors.")
         if not isinstance(likelihood, _GaussianLikelihoodBase):
             raise RuntimeError("ExactGP can only handle Gaussian likelihoods.")
 
         super(ExactGP, self).__init__()
         if train_inputs is not None:
-            self.train_inputs = tuple(
-                tri.unsqueeze(-1) if tri.ndimension() == 1 else tri
-                for tri in train_inputs
-            )
+            self.train_inputs = tuple(tri.unsqueeze(-1) if tri.ndimension() == 1 else tri for tri in train_inputs)
             self.train_targets = train_targets
         else:
             self.train_inputs = None
@@ -88,9 +81,7 @@
 
     def _apply(self, fn):
         if self.train_inputs is not None:
-            self.train_inputs = tuple(
-                fn(train_input) for train_input in self.train_inputs
-            )
+            self.train_inputs = tuple(fn(train_input) for train_input in self.train_inputs)
             self.train_targets = fn(self.train_targets)
         return super(ExactGP, self)._apply(fn)
 
@@ -104,13 +95,8 @@
         """
         # Pyro always puts the samples in the first batch dimension
         num_samples = next(iter(samples_dict.values())).size(0)
-        self.train_inputs = tuple(
-            tri.unsqueeze(0).expand(num_samples, *tri.shape)
-            for tri in self.train_inputs
-        )
-        self.train_targets = self.train_targets.unsqueeze(0).expand(
-            num_samples, *self.train_targets.shape
-        )
+        self.train_inputs = tuple(tri.unsqueeze(0).expand(num_samples, *tri.shape) for tri in self.train_inputs)
+        self.train_targets = self.train_targets.unsqueeze(0).expand(num_samples, *self.train_targets.shape)
         super().local_load_samples(samples_dict, memo, prefix)
 
     def set_train_data(self, inputs=None, targets=None, strict=True):
@@ -126,10 +112,7 @@
         if inputs is not None:
             if torch.is_tensor(inputs):
                 inputs = (inputs,)
-            inputs = tuple(
-                input_.unsqueeze(-1) if input_.ndimension() == 1 else input_
-                for input_ in inputs
-            )
+            inputs = tuple(input_.unsqueeze(-1) if input_.ndimension() == 1 else input_ for input_ in inputs)
             if strict:
                 for input_, t_input in length_safe_zip(inputs, self.train_inputs or (None,)):
                     for attr in {"shape", "dtype", "device"}:
@@ -137,9 +120,7 @@
                         found_attr = getattr(input_, attr, None)
                         if expected_attr != found_attr:
                             msg = "Cannot modify {attr} of inputs (expected {e_attr}, found {f_attr})."
-                            msg = msg.format(
-                                attr=attr, e_attr=expected_attr, f_attr=found_attr
-                            )
+                            msg = msg.format(attr=attr, e_attr=expected_attr, f_attr=found_attr)
                             raise RuntimeError(msg)
             self.train_inputs = inputs
         if targets is not None:
@@ -149,9 +130,7 @@
                     found_attr = getattr(targets, attr, None)
                     if expected_attr != found_attr:
                         msg = "Cannot modify {attr} of targets (expected {e_attr}, found {f_attr})."
-                        msg = msg.format(
-                            attr=attr, e_attr=expected_attr, f_attr=found_attr
-                        )
+                        msg = msg.format(attr=attr, e_attr=expected_attr, f_attr=found_attr)
                         raise RuntimeError(msg)
             self.train_targets = targets
         self.prediction_strategy = None
@@ -184,9 +163,7 @@
         model_batch_shape = self.train_inputs[0].shape[:-2]
 
         if self.train_targets.dim() > len(model_batch_shape) + 1:
-            raise RuntimeError(
-                "Cannot yet add fantasy observations to multitask GPs, but this is coming soon!"
-            )
+            raise RuntimeError("Cannot yet add fantasy observations to multitask GPs, but this is coming soon!")
 
         if not isinstance(inputs, list):
             inputs = [inputs]
@@ -220,23 +197,15 @@
         # If input has no fantasy batch dimension but target does, we can save memory and computation by not
         # computing the covariance for each element of the batch. Therefore we don't expand the inputs to the
         # size of the fantasy model here - this is done below, after the evaluation and fast fantasy update
-        train_inputs = [
-            tin.expand(input_batch_shape + tin.shape[-2:]) for tin in self.train_inputs
-        ]
-        train_targets = self.train_targets.expand(
-            target_batch_shape + self.train_targets.shape[-1:]
-        )
+        train_inputs = [tin.expand(input_batch_shape + tin.shape[-2:]) for tin in self.train_inputs]
+        train_targets = self.train_targets.expand(target_batch_shape + self.train_targets.shape[-1:])
 
         full_inputs = [
             torch.cat(
                 [train_input, input.expand(input_batch_shape + input.shape[-2:])],
                 dim=-2,
             )
-<<<<<<< HEAD
-            for train_input, input in zip(train_inputs, inputs)
-=======
             for train_input, input in length_safe_zip(train_inputs, inputs)
->>>>>>> a2b5fd8c
         ]
         full_targets = torch.cat(
             [train_targets, targets.expand(target_batch_shape + targets.shape[-1:])],
@@ -272,9 +241,7 @@
 
         # if the fantasies are at the same points, we need to expand the inputs for the new model
         if tbdim == ibdim + 1:
-            new_model.train_inputs = [
-                fi.expand(target_batch_shape + fi.shape[-2:]) for fi in full_inputs
-            ]
+            new_model.train_inputs = [fi.expand(target_batch_shape + fi.shape[-2:]) for fi in full_inputs]
         else:
             new_model.train_inputs = full_inputs
         new_model.train_targets = full_targets
@@ -294,43 +261,25 @@
                 )
             if settings.debug.on():
                 if not all(
-<<<<<<< HEAD
-                    torch.equal(train_input, input)
-                    for train_input, input in zip(train_inputs, inputs)
-=======
                     torch.equal(train_input, input) for train_input, input in length_safe_zip(train_inputs, inputs)
->>>>>>> a2b5fd8c
                 ):
                     raise RuntimeError("You must train on the training inputs!")
             res = super().__call__(*inputs, **kwargs)
             return res
 
         # Prior mode
-        elif (
-            settings.prior_mode.on()
-            or self.train_inputs is None
-            or self.train_targets is None
-        ):
+        elif settings.prior_mode.on() or self.train_inputs is None or self.train_targets is None:
             full_inputs = args
             full_output = super().__call__(*full_inputs, **kwargs)
             if settings.debug().on():
                 if not isinstance(full_output, MultivariateNormal):
-                    raise RuntimeError(
-                        "ExactGP.forward must return a MultivariateNormal."
-                    )
+                    raise RuntimeError("ExactGP.forward must return a MultivariateNormal.")
             return full_output
 
         # Posterior mode
         else:
             if settings.debug.on():
-<<<<<<< HEAD
-                if all(
-                    torch.equal(train_input, input)
-                    for train_input, input in zip(train_inputs, inputs)
-                ):
-=======
                 if all(torch.equal(train_input, input) for train_input, input in length_safe_zip(train_inputs, inputs)):
->>>>>>> a2b5fd8c
                     warnings.warn(
                         "The input matches the stored training data. Did you forget to call model.train()?",
                         GPInputWarning,
@@ -354,17 +303,11 @@
             for train_input, input in length_safe_zip(train_inputs, inputs):
                 # Make sure the batch shapes agree for training/test data
                 if batch_shape != train_input.shape[:-2]:
-                    batch_shape = torch.broadcast_shapes(
-                        batch_shape, train_input.shape[:-2]
-                    )
-                    train_input = train_input.expand(
-                        *batch_shape, *train_input.shape[-2:]
-                    )
+                    batch_shape = torch.broadcast_shapes(batch_shape, train_input.shape[:-2])
+                    train_input = train_input.expand(*batch_shape, *train_input.shape[-2:])
                 if batch_shape != input.shape[:-2]:
                     batch_shape = torch.broadcast_shapes(batch_shape, input.shape[:-2])
-                    train_input = train_input.expand(
-                        *batch_shape, *train_input.shape[-2:]
-                    )
+                    train_input = train_input.expand(*batch_shape, *train_input.shape[-2:])
                     input = input.expand(*batch_shape, *input.shape[-2:])
                 full_inputs.append(torch.cat([train_input, input], dim=-2))
 
@@ -372,18 +315,14 @@
             full_output = super().__call__(*full_inputs, **kwargs)
             if settings.debug().on():
                 if not isinstance(full_output, MultivariateNormal):
-                    raise RuntimeError(
-                        "ExactGP.forward must return a MultivariateNormal."
-                    )
+                    raise RuntimeError("ExactGP.forward must return a MultivariateNormal.")
             full_mean, full_covar = full_output.loc, full_output.lazy_covariance_matrix
 
             # Determine the shape of the joint distribution
             batch_shape = full_output.batch_shape
             joint_shape = full_output.event_shape
             tasks_shape = joint_shape[1:]  # For multitask learning
-            test_shape = torch.Size(
-                [joint_shape[0] - self.prediction_strategy.train_shape[0], *tasks_shape]
-            )
+            test_shape = torch.Size([joint_shape[0] - self.prediction_strategy.train_shape[0], *tasks_shape])
 
             # Make the prediction
             with settings.cg_tolerance(settings.eval_cg_tolerance.value()):
@@ -393,7 +332,5 @@
                 ) = self.prediction_strategy.exact_prediction(full_mean, full_covar)
 
             # Reshape predictive mean to match the appropriate event shape
-            predictive_mean = predictive_mean.view(
-                *batch_shape, *test_shape
-            ).contiguous()
+            predictive_mean = predictive_mean.view(*batch_shape, *test_shape).contiguous()
             return full_output.__class__(predictive_mean, predictive_covar)